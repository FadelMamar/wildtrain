import mlflow
import traceback
from pathlib import Path
from typing import Optional, Union
from ..utils.logging import get_logger

logger = get_logger(__name__)

def load_registered_model(
    alias,
    name,
    mlflow_tracking_url="http://localhost:5000",
    load_unwrapped: bool = False,
    dwnd_location: Optional[Union[str, Path]] = None,
):
    mlflow.set_tracking_uri(mlflow_tracking_url)

    client = mlflow.MlflowClient()

    version = client.get_model_version_by_alias(name=name, alias=alias).version
    modelversion = f"{name}:{version}"
    modelURI = f"models:/{name}/{version}"

    if dwnd_location is None:
        dwnd_location = Path(f"models-registry/{name}")
    else:
        dwnd_location = Path(dwnd_location)/name
    
    dwnd_location.mkdir(parents=True, exist_ok=True)
    dwnd_location = dwnd_location / version
    dwnd_location = str(dwnd_location.resolve())

    Path(dwnd_location).mkdir(parents=True, exist_ok=True)

    try:
        model = mlflow.pyfunc.load_model(str(dwnd_location))
    except Exception as e:
<<<<<<< HEAD
        logger.warning(f"Error loading model from {dwnd_location}. Loading from {modelURI}")
=======
        logger.error(f"Error loading model from {dwnd_location}: {e}")
        logger.info(f"Loading model from {modelURI}")
>>>>>>> 2335d103
        model = mlflow.pyfunc.load_model(modelURI, dst_path=str(dwnd_location))

    metadata = dict(version=modelversion, modeluri=modelURI,
                    model_path=str(dwnd_location))
    try:
        metadata.update(model.metadata.metadata)
    except:
        logger.warning(
            f"No metadata found for model {modelversion}. msg {traceback.format_exc()}"
        )

    if load_unwrapped:
        model = model.unwrap_python_model().model
    model.metadata = metadata
    return model


def get_experiment_id(name: str):
    """Gets mlflow experiments id

    Args:
        name (str): mlflow experiment name

    Returns:
        str: experiment id
    """
    exp = mlflow.get_experiment_by_name(name)
    if exp is None:
        exp_id = mlflow.create_experiment(name)
        return exp_id
    return exp.experiment_id<|MERGE_RESOLUTION|>--- conflicted
+++ resolved
@@ -35,12 +35,8 @@
     try:
         model = mlflow.pyfunc.load_model(str(dwnd_location))
     except Exception as e:
-<<<<<<< HEAD
-        logger.warning(f"Error loading model from {dwnd_location}. Loading from {modelURI}")
-=======
         logger.error(f"Error loading model from {dwnd_location}: {e}")
         logger.info(f"Loading model from {modelURI}")
->>>>>>> 2335d103
         model = mlflow.pyfunc.load_model(modelURI, dst_path=str(dwnd_location))
 
     metadata = dict(version=modelversion, modeluri=modelURI,

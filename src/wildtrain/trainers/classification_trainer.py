import traceback
import os
from omegaconf import DictConfig
from omegaconf import OmegaConf
from typing import Any, Sequence
import mlflow
from lightning import Trainer
from lightning.pytorch.callbacks import (
    ModelCheckpoint,
    EarlyStopping,
    LearningRateMonitor,
)
from lightning.pytorch.loggers import MLFlowLogger
from pathlib import Path
import torch
from wildata.pipeline import PathManager
from dotenv import load_dotenv
import lightning as L
import torch.nn.functional as F
from torchmetrics.classification import Accuracy, Precision, Recall, F1Score, AUROC
from typing import Any, Optional, Tuple

from ..models.classifier import GenericClassifier
from ..data import ClassificationDataModule
from ..utils.logging import ROOT, ENV_FILE
from ..utils.logging import get_logger
from ..utils.dvc_tracker import DVCTracker
from .base import ModelTrainer

logger = get_logger(__name__)


def create_transforms(transforms: dict[str, Any]) -> dict[str, Any]:
    """
    Create transforms for training and validation from a dictionary.

    Args:
        transforms: Dictionary with 'train' and 'val' keys, each containing a list of
                   transformation configurations. Each config should have:
                   - 'name': torchvision transformation class name (e.g., 'RandomResizedCrop')
                   - 'params': dictionary of parameters for the transformation

    Returns:
        Dictionary with 'train' and 'val' keys containing composed transforms
    """
    import torchvision.transforms.v2 as T
    import torchvision.transforms.functional as F

    def create_transform_list(transform_configs: list) -> T.Compose:
        """Create a list of transforms from configuration."""
        transform_list = []

        for config in transform_configs:
            if isinstance(config, str):
                # Simple case: just the transform name
                transform_name = config
                params = {}
            elif isinstance(config, (dict, DictConfig)):
                # Full configuration with parameters - convert DictConfig to dict if needed
                if isinstance(config, DictConfig):
                    config = dict(config)

                transform_name = config.get("name", config.get("type"))
                params = config.get("params", config.get("kwargs", {}))

                # Convert DictConfig params to regular dict if needed
                if isinstance(params, DictConfig):
                    params = dict(params)

                # Ensure params is a proper dictionary with string keys
                if not isinstance(params, dict):
                    params = {}
                else:
                    # Convert any non-string keys to strings
                    params = {str(k): v for k, v in params.items()}

                if transform_name is None:
                    raise ValueError(
                        f"Transform config missing 'name' or 'type' key: {config}"
                    )
            else:
                raise ValueError(f"Invalid transform config: {config}")

            # Get the transform class from torchvision
            if hasattr(T, transform_name):
                transform_class = getattr(T, transform_name)
            elif hasattr(F, transform_name):
                # For functional transforms, we need to handle them differently
                raise ValueError(
                    f"Functional transforms like {transform_name} are not supported yet"
                )
            else:
                raise ValueError(f"Unknown transform: {transform_name}")

            # Create the transform instance with parameters
            for key, value in params.items():
                if isinstance(value, Sequence) and not isinstance(value, str):
                    params[key] = list(value)
            try:
                transform_instance = transform_class(**params)
                transform_list.append(transform_instance)
            except Exception as e:
                raise ValueError(
                    f"Failed to create transform {transform_name} with params {params}: {traceback.format_exc()}"
                )

        return T.Compose(transform_list)

    result = {}

    # Create train transforms
    if "train" in transforms:
        result["train"] = create_transform_list(transforms["train"])
    else:
        # Default train transforms
        result["train"] = T.Compose([T.ToTensor()])

    # Create validation transforms
    if "val" in transforms:
        result["val"] = create_transform_list(transforms["val"])
    else:
        # Default validation transforms
        result["val"] = T.Compose([T.ToTensor()])

    return result


def track_dataset(cfg: DictConfig) -> None:
    """
    Track the dataset with DVC and log the dataset information to MLflow.
    """
    dvc_tracker = DVCTracker(ROOT / "dvc")
    path_manager = PathManager(cfg.dataset.root_data_directory)
    dataset_path = path_manager.get_framework_dir("roi").resolve()
    dataset_name = cfg.get("dataset_name", dataset_path.name)
    try:
        dvc_tracker.track_dataset_for_training(
            dataset_path, dataset_name, link_to_mlflow=True
        )
    except Exception:
        logger.warning(f"Failed to track dataset with DVC: {traceback.format_exc()}")


class ClassifierModule(L.LightningModule):
    def __init__(
        self,
        model: GenericClassifier,
        epochs: int = 20,
        label_smoothing: float = 0.0,
        lr: float = 1e-3,
        lrf: float = 1e-2,
        weight_decay: float = 5e-3,
    ):
        super().__init__()

        self.save_hyperparameters(ignore=["model"])

        self.model = model
        self.num_classes = model.num_classes.item()
        self.label_to_class_map = model.label_to_class_map
        
        self.mlflow_run_id = None
        self.mlflow_experiment_id = None

        # metrics
        cfg = dict(task="multiclass", num_classes=self.num_classes, average=None)
        self.accuracy = Accuracy(**cfg)
        self.precision = Precision(**cfg)
        self.recall = Recall(**cfg)
        self.f1score = F1Score(**cfg)
        self.ap = AUROC(**cfg)

        self.metrics = dict(
            accuracy=self.accuracy,
            precision=self.precision,
            recall=self.recall,
            f1score=self.f1score,
        )

        self.label_smoothing = label_smoothing            

    def forward(self, x: torch.Tensor) -> torch.Tensor:
        return self.model(x)

    def training_step(self, batch: Tuple[torch.Tensor, torch.Tensor], batch_idx: int):
        x, y = batch

        classes = y.cpu().flatten().tolist()
        weight = [
            len(classes) / (classes.count(i) + 1e-6) for i in range(self.num_classes)
        ]
        weight = torch.Tensor(weight).float().clamp(1.0, 10.).to(y.device)

        logits = self(x)
        loss = F.cross_entropy(
            logits,
            y.long().squeeze(1),
            label_smoothing=self.label_smoothing,
            weight=weight,
        )

        self.log("train_loss", loss, on_step=False, on_epoch=True)

        return loss

    def validation_step(self, batch: Tuple[torch.Tensor, torch.Tensor], batch_idx: int):
        x, y = batch
        y = y.long().squeeze(1)

        logits = self(x)
        loss = F.cross_entropy(logits, y, label_smoothing=self.label_smoothing)

        for name, metric in self.metrics.items():
            metric.update(logits.softmax(dim=1), y)

        self.log("val_loss", loss, on_epoch=True, prog_bar=True)

    def on_validation_epoch_end(self):
        if self.mlflow_run_id is None:
            self.mlflow_run_id = getattr(self.logger, "run_id", None)
            self.mlflow_experiment_id = getattr(self.logger, "experiment_id", None)
            if self.mlflow_run_id is not None:
                logger.info(f"MLflow run_id: {self.mlflow_run_id}")
                logger.info(f"MLflow experiment_id: {self.mlflow_experiment_id}")
            else:
                logger.warning("No mlflow logger found")
                self.mlflow_run_id = "None"

        for name, metric in self.metrics.items():
            score = metric.compute().cpu()
            self.log(f"val_{name}", score.mean())
            for i, score in enumerate(score):
                cls_name = self.label_to_class_map.get(i, i)
                self.log(f"val_{name}_class_{cls_name}", score)

    def configure_optimizers(self):
        optimizer = torch.optim.Adam(
            params=self.model.parameters(),
            lr=self.hparams.lr,
            weight_decay=self.hparams.weight_decay,
        )
        lr_scheduler = torch.optim.lr_scheduler.CosineAnnealingWarmRestarts(
            optimizer,
            T_0=self.hparams.epochs,
            T_mult=1,
            eta_min=self.hparams.lr * self.hparams.lrf,
        )
        return [optimizer], [lr_scheduler]


class ClassifierTrainer(ModelTrainer):
    """
    Trainer class for image classification models.

    This class handles the training and evaluation of classification models
    using PyTorch Lightning and MLflow for experiment tracking.
    """

    def get_callbacks(self) -> tuple[list[Any], MLFlowLogger]:
        """
        Get the callbacks for the trainer.
        """
        assert ENV_FILE.exists(), "Environment file not found"
        load_dotenv(ENV_FILE, override=True)
        MLFLOW_TRACKING_URI = os.getenv("MLFLOW_TRACKING_URI")
        if MLFLOW_TRACKING_URI is None:
            raise ValueError("MLFLOW_TRACKING_URI is not set")

        mlflow.set_tracking_uri(MLFLOW_TRACKING_URI)
        # Callbacks
        checkpoint_callback = ModelCheckpoint(
            monitor=self.config.checkpoint.monitor,
            save_top_k=self.config.checkpoint.save_top_k,
            save_last=self.config.checkpoint.save_last,
            mode=self.config.checkpoint.mode,
<<<<<<< HEAD
            dirpath=ROOT / self.config.checkpoint.dirpath / self.config.mlflow.run_name,
            filename=self.config.checkpoint.filename,
=======
            dirpath=ROOT / self.config.checkpoint.dirpath,
            #filename=self.config.checkpoint.filename,
>>>>>>> 72c439bf
            save_weights_only=self.config.checkpoint.save_weights_only,
            save_on_train_epoch_end=False
        )
        lr_callback = LearningRateMonitor(logging_interval="epoch")
        early_stopping = EarlyStopping(
            monitor=self.config.checkpoint.monitor,
            patience=self.config.checkpoint.patience,
            mode=self.config.checkpoint.mode,
            min_delta=self.config.checkpoint.min_delta,
        )
        mlflow_logger = MLFlowLogger(
            experiment_name=self.config.mlflow.experiment_name,
            run_name=self.config.mlflow.run_name,
            log_model=False,
            #checkpoint_path_prefix="classification",
            tracking_uri=MLFLOW_TRACKING_URI,
        )
        return [checkpoint_callback, early_stopping, lr_callback], mlflow_logger

    def log_model(self, model: ClassifierModule) -> None:
        if model.mlflow_run_id:
<<<<<<< HEAD
            with mlflow.start_run(run_id=model.mlflow_run_id):
                try:
                    best_model = GenericClassifier.load_from_lightning_ckpt(self.best_model_path,map_location=model.device)
                    path = Path(self.best_model_path).with_name("best_classifier.pt")
                    torch.save(best_model, path)
                    mlflow.log_artifact(str(path), "checkpoint")
                except Exception:
                    logger.error(f"Error logging best model: {traceback.format_exc()}")
=======
            try:
                with mlflow.start_run(run_id=model.mlflow_run_id):
                    try:
                        ckpt = ROOT / self.config.checkpoint.dirpath / "best.ckpt"
                        best_model = GenericClassifier.load_from_lightning_ckpt(ckpt,map_location=model.device)
                        path = Path(ckpt).with_name("best_classifier.pt")
                        torch.save(best_model, path)
                        mlflow.log_artifact(str(path), "checkpoint")
                        self.best_model_path = str(path)
                    except Exception:
                        logger.warning(f"Error loading best model: {traceback.format_exc()}")

                    cfg_path = Path(ckpt).with_name("config.yaml")
                    OmegaConf.save(self.config, cfg_path)
                    mlflow.log_artifact(str(cfg_path), "config")
>>>>>>> 72c439bf

                cfg_path = Path(self.best_model_path).with_name("config.yaml")
                OmegaConf.save(self.config, cfg_path)
                mlflow.log_artifact(str(cfg_path), "config")

                if self.config.get("track_dataset"):
                    track_dataset(self.config)

    def run(self, debug: bool = False) -> None:
        """
        Run image classification training or evaluation based on config.
        """
        # Set float32 matmul precision to medium
        if torch.cuda.is_available():   
            torch.set_float32_matmul_precision('medium')

        # DataModule
        data_cfg = self.config.dataset
        batch_size = self.config.train.batch_size

        datamodule = ClassificationDataModule(
            root_data_directory=data_cfg.root_data_directory,
            batch_size=batch_size,
            transforms=create_transforms(self.config.dataset.transforms),
            load_as_single_class=self.config.dataset.single_class.enable,
            background_class_name=self.config.dataset.single_class.background_class_name,
            single_class_name=self.config.dataset.single_class.single_class_name,
            keep_classes=self.config.dataset.single_class.keep_classes,
            discard_classes=self.config.dataset.single_class.discard_classes,
            rebalance=data_cfg.rebalance,
        )
        logger.info(f"Getting one batch of data to initialize lazy modules in classifier.")
        datamodule.setup(stage="fit")
        example_input, _ = next(iter(datamodule.train_dataloader()))

        # Model
        model_cfg = self.config.model
        cls_model = GenericClassifier(
            backbone=model_cfg.backbone,
            pretrained=model_cfg.pretrained,
            backbone_source=model_cfg.backbone_source,
            label_to_class_map=datamodule.class_mapping,
            dropout=model_cfg.dropout,
            freeze_backbone=model_cfg.freeze_backbone,
            input_size=model_cfg.input_size,
            mean=model_cfg.mean,
            std=model_cfg.std,
        )
        model = ClassifierModule(
            epochs=self.config.train.epochs,
            model=cls_model,
            lr=self.config.train.lr,
            label_smoothing=self.config.train.label_smoothing,
            weight_decay=self.config.train.weight_decay,
            lrf=self.config.train.lrf,
        )
        model.example_input_array = example_input
        callbacks, mlflow_logger = self.get_callbacks()
        trainer = Trainer(
            max_epochs=self.config.train.epochs if not debug else 1,
            accelerator=self.config.train.accelerator,
            precision=self.config.train.precision,
            logger=mlflow_logger,
            limit_train_batches=3 if debug else None,
            limit_val_batches=3 if debug else None,
            callbacks=callbacks,
            default_root_dir=ROOT / self.config.checkpoint.dirpath
            )

        trainer.fit(model, datamodule=datamodule)

        self.best_model_path = trainer.checkpoint_callback.best_model_path
        self.best_model_score = trainer.checkpoint_callback.best_model_score
    
        #if self.config.mlflow.log_model:
        #    self.log_model(model)<|MERGE_RESOLUTION|>--- conflicted
+++ resolved
@@ -273,13 +273,8 @@
             save_top_k=self.config.checkpoint.save_top_k,
             save_last=self.config.checkpoint.save_last,
             mode=self.config.checkpoint.mode,
-<<<<<<< HEAD
             dirpath=ROOT / self.config.checkpoint.dirpath / self.config.mlflow.run_name,
             filename=self.config.checkpoint.filename,
-=======
-            dirpath=ROOT / self.config.checkpoint.dirpath,
-            #filename=self.config.checkpoint.filename,
->>>>>>> 72c439bf
             save_weights_only=self.config.checkpoint.save_weights_only,
             save_on_train_epoch_end=False
         )
@@ -301,7 +296,6 @@
 
     def log_model(self, model: ClassifierModule) -> None:
         if model.mlflow_run_id:
-<<<<<<< HEAD
             with mlflow.start_run(run_id=model.mlflow_run_id):
                 try:
                     best_model = GenericClassifier.load_from_lightning_ckpt(self.best_model_path,map_location=model.device)
@@ -310,23 +304,6 @@
                     mlflow.log_artifact(str(path), "checkpoint")
                 except Exception:
                     logger.error(f"Error logging best model: {traceback.format_exc()}")
-=======
-            try:
-                with mlflow.start_run(run_id=model.mlflow_run_id):
-                    try:
-                        ckpt = ROOT / self.config.checkpoint.dirpath / "best.ckpt"
-                        best_model = GenericClassifier.load_from_lightning_ckpt(ckpt,map_location=model.device)
-                        path = Path(ckpt).with_name("best_classifier.pt")
-                        torch.save(best_model, path)
-                        mlflow.log_artifact(str(path), "checkpoint")
-                        self.best_model_path = str(path)
-                    except Exception:
-                        logger.warning(f"Error loading best model: {traceback.format_exc()}")
-
-                    cfg_path = Path(ckpt).with_name("config.yaml")
-                    OmegaConf.save(self.config, cfg_path)
-                    mlflow.log_artifact(str(cfg_path), "config")
->>>>>>> 72c439bf
 
                 cfg_path = Path(self.best_model_path).with_name("config.yaml")
                 OmegaConf.save(self.config, cfg_path)
@@ -401,5 +378,5 @@
         self.best_model_path = trainer.checkpoint_callback.best_model_path
         self.best_model_score = trainer.checkpoint_callback.best_model_score
     
-        #if self.config.mlflow.log_model:
-        #    self.log_model(model)+        if self.config.mlflow.log_model:
+            self.log_model(model)
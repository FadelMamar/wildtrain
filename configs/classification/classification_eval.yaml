--- conflicted
+++ resolved
@@ -1,10 +1,6 @@
 # Example configuration for classifier evaluation
 
-<<<<<<< HEAD
 classifier: checkpoints\classification\best_classifier.pt # Path to the best checkpoint
-=======
-classifier: D:\PhD\workspace\wildtrain\mlartifacts/547271105631132050/26ba2cd4606c4b66b51025fb0257ddc8/artifacts/checkpoint/best_classifier.pt  # Path to the best checkpoint
->>>>>>> 1870b86b
 split: val  # 'val' or 'test'
 device: cuda  # or 'cuda' if available
 batch_size: 64

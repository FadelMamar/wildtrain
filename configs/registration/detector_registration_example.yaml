--- conflicted
+++ resolved
@@ -1,10 +1,6 @@
 
 classifier:
-<<<<<<< HEAD
   weights_path: null #
-=======
-  weights: checkpoints/classification/unified_classifier/best.ckpt
->>>>>>> 3f8f47cf
   processing:
     batch_size: 8
     export_format: "torchscript"
